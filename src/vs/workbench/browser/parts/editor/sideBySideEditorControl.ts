/*---------------------------------------------------------------------------------------------
 *  Copyright (c) Microsoft Corporation. All rights reserved.
 *  Licensed under the MIT License. See License.txt in the project root for license information.
 *--------------------------------------------------------------------------------------------*/

'use strict';

import 'vs/css!./media/sidebyside';
import nls = require('vs/nls');
import {Registry} from 'vs/platform/platform';
import {Scope, IActionBarRegistry, Extensions, prepareActions} from 'vs/workbench/browser/actionBarRegistry';
import {IAction, Action} from 'vs/base/common/actions';
import arrays = require('vs/base/common/arrays');
import Event, {Emitter} from 'vs/base/common/event';
import {StandardMouseEvent} from 'vs/base/browser/mouseEvent';
import errors = require('vs/base/common/errors');
import {isWindows} from 'vs/base/common/platform';
import types = require('vs/base/common/types');
import {Dimension, Builder, $} from 'vs/base/browser/builder';
import {Sash, ISashEvent, IVerticalSashLayoutProvider} from 'vs/base/browser/ui/sash/sash';
import {ProgressBar} from 'vs/base/browser/ui/progressbar/progressbar';
import {BaseEditor, IEditorInputActionContext} from 'vs/workbench/browser/parts/editor/baseEditor';
import {EditorInput, isInputRelated} from 'vs/workbench/common/editor';
import {EventType as BaseEventType} from 'vs/base/common/events';
import DOM = require('vs/base/browser/dom');
import {IActionItem, ActionsOrientation, Separator} from 'vs/base/browser/ui/actionbar/actionbar';
import {ToolBar} from 'vs/base/browser/ui/toolbar/toolbar';
import {IWorkbenchEditorService, GroupArrangement} from 'vs/workbench/services/editor/common/editorService';
import {IContextMenuService} from 'vs/platform/contextview/browser/contextView';
import {Position, POSITIONS} from 'vs/platform/editor/common/editor';
import {IEventService} from 'vs/platform/event/common/event';
import {IMessageService, Severity} from 'vs/platform/message/common/message';
import {ITelemetryService} from 'vs/platform/telemetry/common/telemetry';
<<<<<<< HEAD
import {IInstantiationService} from 'vs/platform/instantiation/common/instantiation';
import {IKeybindingService} from 'vs/platform/keybinding/common/keybindingService';
import {ShowEditorsInGroupAction, CloseEditorsInGroupAction, CloseEditorsInOtherGroupsAction, CloseAllEditorsAction, MoveGroupLeftAction, MoveGroupRightAction, SplitEditorAction, CloseEditorAction} from 'vs/workbench/browser/parts/editor/editorActions';
=======
import {IDisposable} from 'vs/base/common/lifecycle';
>>>>>>> 3b0df368

export enum Rochade {
	NONE,
	CENTER_TO_LEFT,
	RIGHT_TO_CENTER,
	CENTER_AND_RIGHT_TO_LEFT
}

export enum ProgressState {
	INFINITE,
	DONE,
	STOP
}

interface IEditorActions {
	primary: IAction[];
	secondary: IAction[];
}

export interface ITitleAreaState {
	editorCount: number;
	position: number;
	preview: EditorInput;
}

export interface ISideBySideEditorControl {

	onGroupFocusChanged: Event<void>;
	onEditorTitleDoubleclick: Event<Position>;

	show(editor: BaseEditor, container: Builder, position: Position, preserveActive: boolean, widthRatios?: number[]): void;
	hide(editor: BaseEditor, container: Builder, position: Position, layoutAndRochade: boolean): Rochade;

	setActive(editor: BaseEditor): void;

	getActiveEditor(): BaseEditor;
	getActivePosition(): Position;

	move(from: Position, to: Position): void;

	isDragging(): boolean;

	getProgressBar(position: Position): ProgressBar;
	updateProgress(position: Position, state: ProgressState): void;

	layout(dimension: Dimension): void;
	layout(position: Position): void;

	recreateTitleArea(states: ITitleAreaState[]): void;
	updateTitleArea(state: ITitleAreaState): void;
	updateTitleArea(input: EditorInput): void;
	clearTitleArea(position: Position): void;
	setTitleLabel(position: Position, input: EditorInput, isPinned: boolean, isActive: boolean): void;

	arrangeGroups(arrangement: GroupArrangement): void;

	getWidthRatios(): number[];
	dispose(): void;
}

/**
 * Helper class to manage multiple side by side editors for the editor part.
 */
export class SideBySideEditorControl implements ISideBySideEditorControl, IVerticalSashLayoutProvider {

	private static MIN_EDITOR_WIDTH = 170;
	private static EDITOR_TITLE_HEIGHT = 35;
	private static SNAP_TO_MINIMIZED_THRESHOLD = 50;

	private parent: Builder;
	private dimension: Dimension;
	private dragging: boolean;

	private containers: Builder[];
	private containerWidth: number[];
	private containerInitialRatios: number[];

	private titleContainer: Builder[];
	private titleLabel: Builder[];
	private titleDescription: Builder[];
	private progressBar: ProgressBar[];

	private editorTitleToolbar: ToolBar[];
	private editorActionsToolbar: ToolBar[];

	private mapActionsToEditors: { [editorId: string]: IEditorActions; }[];

	private closeEditorActions: CloseEditorAction[];
	private showEditorsOfGroup: ShowEditorsInGroupAction[];
	private moveGroupLeftActions: MoveGroupLeftAction[];
	private moveGroupRightActions: MoveGroupRightAction[];
	private closeEditorsInGroupActions: CloseEditorsInGroupAction[];
	private closeEditorsInOtherGroupsActions: CloseEditorsInOtherGroupsAction[];
	private closeAllEditorsAction: CloseAllEditorsAction;
	private splitEditorAction: SplitEditorAction;

	private leftSash: Sash;
	private startLeftContainerWidth: number;

	private rightSash: Sash;
	private startRightContainerWidth: number;

	private visibleEditors: BaseEditor[];
	private visibleEditorContainers: Builder[];

	private lastActiveEditor: BaseEditor;
	private lastActivePosition: Position;

	private visibleEditorFocusTrackers: DOM.IFocusTracker[];
<<<<<<< HEAD

	private _onGroupFocusChanged: Emitter<void>;
	private _onEditorTitleDoubleclick: Emitter<Position>;
=======
	private editorInputStateChangeListener: IDisposable;
>>>>>>> 3b0df368

	constructor(
		parent: Builder,
		@IWorkbenchEditorService private editorService: IWorkbenchEditorService,
		@IMessageService private messageService: IMessageService,
		@ITelemetryService private telemetryService: ITelemetryService,
		@IContextMenuService private contextMenuService: IContextMenuService,
		@IEventService private eventService: IEventService,
		@IKeybindingService private keybindingService: IKeybindingService,
		@IInstantiationService private instantiationService: IInstantiationService
	) {
		this.parent = parent;
		this.dimension = new Dimension(0, 0);

		this.containers = [];
		this.containerWidth = [];

		this.titleContainer = [];
		this.titleLabel = [];
		this.titleDescription = [];
		this.editorTitleToolbar = [];
		this.editorActionsToolbar = [];
		this.progressBar = [];

		this.visibleEditors = [];
		this.visibleEditorContainers = [];
		this.visibleEditorFocusTrackers = [];

		this.mapActionsToEditors = arrays.fill(POSITIONS.length, () => Object.create(null));

		this._onGroupFocusChanged = new Emitter<void>();
		this._onEditorTitleDoubleclick = new Emitter<Position>();

		this.initActions();
		this.initStyles();
		this.create(this.parent);
	}

	private initActions(): void {

<<<<<<< HEAD
		// Close
		this.closeEditorActions = POSITIONS.map((position) => this.instantiationService.createInstance(CloseEditorAction, CloseEditorAction.ID, CloseEditorAction.LABEL));

		// Show Editors
		this.showEditorsOfGroup = POSITIONS.map((position) => this.instantiationService.createInstance(ShowEditorsInGroupAction, ShowEditorsInGroupAction.ID, ShowEditorsInGroupAction.LABEL));

		// Split
		this.splitEditorAction = this.instantiationService.createInstance(SplitEditorAction, SplitEditorAction.ID, SplitEditorAction.LABEL);

		// Move Group Left
		this.moveGroupLeftActions = POSITIONS.map((position) => this.instantiationService.createInstance(MoveGroupLeftAction, MoveGroupLeftAction.ID, MoveGroupLeftAction.LABEL));

		// Move Group Right
		this.moveGroupRightActions = POSITIONS.map((position) => this.instantiationService.createInstance(MoveGroupRightAction, MoveGroupRightAction.ID, MoveGroupRightAction.LABEL));

		// Close All Editors in Group
		this.closeEditorsInGroupActions = POSITIONS.map((position) => this.instantiationService.createInstance(CloseEditorsInGroupAction, CloseEditorsInGroupAction.ID, CloseEditorsInGroupAction.LABEL));

		// Close Editors in Other Groups
		this.closeEditorsInOtherGroupsActions = POSITIONS.map((position) => this.instantiationService.createInstance(CloseEditorsInOtherGroupsAction, CloseEditorsInOtherGroupsAction.ID, CloseEditorsInOtherGroupsAction.LABEL));

		// Close All Editors
		this.closeAllEditorsAction = this.instantiationService.createInstance(CloseAllEditorsAction, CloseAllEditorsAction.ID, CloseAllEditorsAction.LABEL);
=======
		// Update editor input state indicators on state changes
		this.editorInputStateChangeListener = this.eventService.addListener2(WorkbenchEventType.EDITOR_INPUT_STATE_CHANGED, (event: EditorInputEvent) => {
			this.updateEditorInputStateIndicator(event);
		});
>>>>>>> 3b0df368
	}

	private initStyles(): void {
		let grabCursor = isWindows ? 'cursor: url("' + require.toUrl('vs/workbench/browser/parts/editor/media/grab.cur') + '"), move;' : 'cursor: -webkit-grab;';
		let grabbingCursor = isWindows ? 'cursor: url("' + require.toUrl('vs/workbench/browser/parts/editor/media/grabbing.cur') + '"), move;' : 'cursor: -webkit-grabbing;';

		DOM.createCSSRule(
			'.monaco-workbench > .part.editor > .content.multiple-editors .one-editor-container .title, ' +
			'.monaco-workbench > .part.editor > .content.multiple-editors .one-editor-container .title .title-label a, ' +
			'.monaco-workbench > .part.editor > .content.multiple-editors .one-editor-container .title .title-label span', grabCursor
		);

		DOM.createCSSRule(
			'#monaco-workbench-editor-move-overlay, ' +
			'.monaco-workbench > .part.editor > .content.multiple-editors .one-editor-container.dragged, ' +
			'.monaco-workbench > .part.editor > .content.multiple-editors .one-editor-container.dragged .title, ' +
			'.monaco-workbench > .part.editor > .content.multiple-editors .one-editor-container.dragged .title .title-label a, ' +
			'.monaco-workbench > .part.editor > .content.multiple-editors .one-editor-container.dragged .title .title-label span, ' +
			'.monaco-workbench > .part.editor > .content.multiple-editors .one-editor-container.dragged .monaco-editor .view-lines', grabbingCursor
		);
	}

	public get onGroupFocusChanged(): Event<void> {
		return this._onGroupFocusChanged.event;
	}

	public get onEditorTitleDoubleclick(): Event<Position> {
		return this._onEditorTitleDoubleclick.event;
	}

	public show(editor: BaseEditor, container: Builder, position: Position, preserveActive: boolean, widthRatios?: number[]): void {
		let visibleEditorCount = this.getVisibleEditorCount();

		// Store into editor bucket
		this.visibleEditors[position] = editor;
		this.visibleEditorContainers[position] = container;

		// Store as active unless preserveActive is set
		if (!preserveActive || !this.lastActiveEditor) {
			this.doSetActive(editor, position);
		}

		// Track focus
		this.trackFocus(editor, position);

		// Find target container and build into
		let target = this.containers[position];
		container.build(target);

		// Adjust layout according to provided ratios (used when restoring multiple editors at once)
		if (widthRatios && (widthRatios.length === 2 || widthRatios.length === 3)) {
			let hasLayoutInfo = this.dimension && this.dimension.width;

			// We received width ratios but were not layouted yet. So we keep these ratios for when we layout()
			if (!hasLayoutInfo) {
				this.containerInitialRatios = widthRatios;
			}

			// Adjust layout: -> [!][!]
			if (widthRatios.length === 2) {
				if (hasLayoutInfo) {
					this.containerWidth[position] = this.dimension.width * widthRatios[position];
				}
			}

			// Adjust layout: -> [!][!][!]
			else if (widthRatios.length === 3) {
				if (hasLayoutInfo) {
					this.containerWidth[position] = this.dimension.width * widthRatios[position];
				}

				if (this.rightSash.isHidden()) {
					this.rightSash.show();
					this.rightSash.layout();
				}
			}

			if (this.leftSash.isHidden()) {
				this.leftSash.show();
				this.leftSash.layout();
			}

			if (hasLayoutInfo) {
				this.layoutContainers();
			}
		}

		// Adjust layout: -> [!]
		else if (visibleEditorCount === 0 && this.dimension) {
			this.containerWidth[position] = this.dimension.width;

			this.layoutContainers();
		}

		// Adjust layout: [] -> []|[!]
		else if (position === Position.CENTER && this.leftSash.isHidden() && this.rightSash.isHidden() && this.dimension) {
			this.containerWidth[Position.LEFT] = this.dimension.width / 2;
			this.containerWidth[Position.CENTER] = this.dimension.width - this.containerWidth[Position.LEFT];

			this.leftSash.show();
			this.leftSash.layout();

			this.layoutContainers();
		}

		// Adjust layout: []|[] -> []|[]|[!]
		else if (position === Position.RIGHT && this.rightSash.isHidden() && this.dimension) {
			this.containerWidth[Position.LEFT] = this.dimension.width / 3;
			this.containerWidth[Position.CENTER] = this.dimension.width / 3;
			this.containerWidth[Position.RIGHT] = this.dimension.width - this.containerWidth[Position.LEFT] - this.containerWidth[Position.CENTER];

			this.leftSash.layout();
			this.rightSash.show();
			this.rightSash.layout();

			this.layoutContainers();
		}

		// Show editor container
		container.show();

		// Styles
		this.updateParentStyle();
	}

	private getVisibleEditorCount(): number {
		return this.visibleEditors.filter(v => !!v).length;
	}

	private trackFocus(editor: BaseEditor, position: Position): void {

		// In case there is a previous tracker on the position, dispose it first
		if (this.visibleEditorFocusTrackers[position]) {
			this.visibleEditorFocusTrackers[position].dispose();
		}

		// Track focus on editor container
		this.visibleEditorFocusTrackers[position] = DOM.trackFocus(editor.getContainer().getHTMLElement());
		this.visibleEditorFocusTrackers[position].addFocusListener(() => {
			this.onFocusGained(editor);
		});
	}

	private onFocusGained(editor: BaseEditor): void {
		this.setActive(editor);
	}

	public setActive(editor: BaseEditor): void {

		// Update active editor and position
		if (this.lastActiveEditor !== editor) {
			this.doSetActive(editor, this.visibleEditors.indexOf(editor));

			// Automatically maximize this position if it has min editor width
			if (this.containerWidth[this.lastActivePosition] === SideBySideEditorControl.MIN_EDITOR_WIDTH) {

				// Log this fact in telemetry
				if (this.telemetryService) {
					this.telemetryService.publicLog('workbenchEditorMaximized');
				}

				let remainingWidth = this.dimension.width;

				// Minimize all other positions to min width
				POSITIONS.forEach((p) => {
					if (this.lastActivePosition !== p && !!this.visibleEditors[p]) {
						this.containerWidth[p] = SideBySideEditorControl.MIN_EDITOR_WIDTH;
						remainingWidth -= this.containerWidth[p];
					}
				});

				// Grow focussed position if there is more width to spend
				if (remainingWidth > SideBySideEditorControl.MIN_EDITOR_WIDTH) {
					this.containerWidth[this.lastActivePosition] = remainingWidth;

					if (!this.leftSash.isHidden()) {
						this.leftSash.layout();
					}

					if (!this.rightSash.isHidden()) {
						this.rightSash.layout();
					}

					this.layoutContainers();
				}
			}

			// Re-emit to outside
			this._onGroupFocusChanged.fire();
		}
	}

	private focusNextNonMinimized(): void {

		// If the current focussed editor is minimized, try to focus the next largest editor
		if (!types.isUndefinedOrNull(this.lastActivePosition) && this.containerWidth[this.lastActivePosition] === SideBySideEditorControl.MIN_EDITOR_WIDTH) {
			let candidate: Position = null;
			let currentWidth = SideBySideEditorControl.MIN_EDITOR_WIDTH;
			POSITIONS.forEach((position) => {

				// Skip current active position and check if the editor is larger than min width
				if (position !== this.lastActivePosition) {
					if (this.visibleEditors[position] && this.containerWidth[position] > currentWidth) {
						candidate = position;
						currentWidth = this.containerWidth[position];
					}
				}
			});

			// Focus editor if a candidate has been found
			if (!types.isUndefinedOrNull(candidate)) {
				this.editorService.focusGroup(candidate);
			}
		}
	}

	public hide(editor: BaseEditor, container: Builder, position: Position, layoutAndRochade: boolean): Rochade {
		let result = Rochade.NONE;

		let visibleEditorCount = this.getVisibleEditorCount();

		let hasCenter = !!this.visibleEditors[Position.CENTER];
		let hasRight = !!this.visibleEditors[Position.RIGHT];

		// If editor is not showing for position, return
		if (editor !== this.visibleEditors[position]) {
			return result;
		}

		// Clear Position
		this.clearPosition(position);

		// Take editor container offdom and hide
		container.offDOM();
		container.hide();

		// Adjust layout and rochade if instructed to do so
		if (layoutAndRochade) {

			// Adjust layout: [x] ->
			if (visibleEditorCount === 1) {
				this.containerWidth[position] = 0;

				this.leftSash.hide();
				this.rightSash.hide();

				this.layoutContainers();
			}

			// Adjust layout: []|[x] -> [] or [x]|[] -> []
			else if (hasCenter && !hasRight) {
				this.containerWidth[Position.LEFT] = this.dimension.width;
				this.containerWidth[Position.CENTER] = 0;

				this.leftSash.hide();
				this.rightSash.hide();

				// Move CENTER to LEFT ([x]|[] -> [])
				if (position === Position.LEFT) {
					this.rochade(Position.CENTER, Position.LEFT);
					result = Rochade.CENTER_TO_LEFT;
					this.clearTitleArea(Position.CENTER); // center closes so clear title
				}

				this.layoutContainers();
			}

			// Adjust layout: []|[]|[x] -> [ ]|[ ] or []|[x]|[] -> [ ]|[ ] or [x]|[]|[] -> [ ]|[ ]
			else if (hasCenter && hasRight) {
				this.containerWidth[Position.LEFT] = this.dimension.width / 2;
				this.containerWidth[Position.CENTER] = this.dimension.width - this.containerWidth[Position.LEFT];
				this.containerWidth[Position.RIGHT] = 0;

				this.leftSash.layout();
				this.rightSash.hide();

				// Move RIGHT to CENTER ([]|[x]|[] -> [ ]|[ ])
				if (position === Position.CENTER) {
					this.rochade(Position.RIGHT, Position.CENTER);
					result = Rochade.RIGHT_TO_CENTER;
					this.clearTitleArea(Position.RIGHT); // right closes so clear title
				}

				// Move RIGHT to CENTER and CENTER to LEFT ([x]|[]|[] -> [ ]|[ ])
				else if (position === Position.LEFT) {
					this.rochade(Position.CENTER, Position.LEFT);
					this.rochade(Position.RIGHT, Position.CENTER);
					result = Rochade.CENTER_AND_RIGHT_TO_LEFT;
					this.clearTitleArea(Position.RIGHT); // right closes so clear title
				}

				this.layoutContainers();
			}
		}

		// Automatically pick the next editor as active if any
		if (this.lastActiveEditor === editor) {

			// Clear old
			this.doSetActive(null, null);

			// Find new active position by taking the next one close to the closed one to the left
			if (layoutAndRochade) {
				let newActivePosition: Position;
				switch (position) {
					case Position.LEFT:
						newActivePosition = hasCenter ? Position.LEFT : null;
						break;
					case Position.CENTER:
						newActivePosition = Position.LEFT;
						break;
					case Position.RIGHT:
						newActivePosition = Position.CENTER;
						break;
				}

				if (!types.isUndefinedOrNull(newActivePosition)) {
					this.doSetActive(this.visibleEditors[newActivePosition], newActivePosition);
				}
			}
		}

		// Styles
		this.updateParentStyle();

		return result;
	}

	private updateParentStyle(): void {
		let editorCount = this.getVisibleEditorCount();
		if (editorCount > 1) {
			this.parent.addClass('multiple-editors');
		} else {
			this.parent.removeClass('multiple-editors');
		}
	}

	private doSetActive(editor: BaseEditor, newActive: Position): void {
		let oldActive = this.lastActivePosition;
		this.lastActivePosition = newActive;
		this.lastActiveEditor = editor;

		if (!types.isUndefinedOrNull(oldActive)) {
			this.containers[oldActive].addClass('inactive');
			this.containers[oldActive].removeClass('active');
		}

		if (!types.isUndefinedOrNull(newActive)) {
			this.containers[newActive].removeClass('inactive');
			this.containers[newActive].addClass('active');
		}
	}

	private clearPosition(position: Position): void {

		// Unregister Listeners
		if (this.visibleEditorFocusTrackers[position]) {
			this.visibleEditorFocusTrackers[position].dispose();
			this.visibleEditorFocusTrackers[position] = null;
		}

		// Clear from active editors
		this.visibleEditors[position] = null;
		this.visibleEditorContainers[position] = null;
	}

	private rochade(from: Position, to: Position): void {

		// Move editor to new position
		let editorContainer = this.visibleEditorContainers[from];
		let editor = this.visibleEditors[from];
		editorContainer.offDOM();
		editorContainer.build(this.containers[to]);
		editor.changePosition(to);

		// Change data structures
		let listeners = this.visibleEditorFocusTrackers[from];
		this.visibleEditorFocusTrackers[to] = listeners;
		this.visibleEditorFocusTrackers[from] = null;

		this.visibleEditorContainers[to] = editorContainer;
		this.visibleEditorContainers[from] = null;

		this.visibleEditors[to] = editor;
		this.visibleEditors[from] = null;

		let actions = this.mapActionsToEditors[from];
		this.mapActionsToEditors[to] = actions;
		this.mapActionsToEditors[from] = Object.create(null);

		// Update last active position
		if (this.lastActivePosition === from) {
			this.doSetActive(this.lastActiveEditor, to);
		}
	}

	public move(from: Position, to: Position): void {
		let editorContainerPos1: Builder;
		let editorPos1: BaseEditor;
		let editorContainerPos2: Builder;
		let editorPos2: BaseEditor;

		// Distance 1: Swap Editors
		if (Math.abs(from - to) === 1) {

			// Move editors to new position
			editorContainerPos1 = this.visibleEditorContainers[from];
			editorPos1 = this.visibleEditors[from];
			editorContainerPos1.offDOM();
			editorContainerPos1.build(this.containers[to]);
			editorPos1.changePosition(to);

			editorContainerPos2 = this.visibleEditorContainers[to];
			editorPos2 = this.visibleEditors[to];
			editorContainerPos2.offDOM();
			editorContainerPos2.build(this.containers[from]);
			editorPos2.changePosition(from);

			// Update last active position accordingly
			if (this.lastActivePosition === from) {
				this.doSetActive(this.lastActiveEditor, to);
			} else if (this.lastActivePosition === to) {
				this.doSetActive(this.lastActiveEditor, from);
			}
		}

		// Otherwise Move Editors
		else {

			// Find new positions
			let newLeftPosition: Position;
			let newCenterPosition: Position;
			let newRightPosition: Position;

			if (from === Position.LEFT) {
				newLeftPosition = Position.RIGHT;
				newCenterPosition = Position.LEFT;
				newRightPosition = Position.CENTER;
			} else {
				newLeftPosition = Position.CENTER;
				newCenterPosition = Position.RIGHT;
				newRightPosition = Position.LEFT;
			}

			// Move editors to new position
			editorContainerPos1 = this.visibleEditorContainers[Position.LEFT];
			editorPos1 = this.visibleEditors[Position.LEFT];
			editorContainerPos1.offDOM();
			editorContainerPos1.build(this.containers[newLeftPosition]);
			editorPos1.changePosition(newLeftPosition);

			editorContainerPos2 = this.visibleEditorContainers[Position.CENTER];
			editorPos2 = this.visibleEditors[Position.CENTER];
			editorContainerPos2.offDOM();
			editorContainerPos2.build(this.containers[newCenterPosition]);
			editorPos2.changePosition(newCenterPosition);

			let editorContainerPos3 = this.visibleEditorContainers[Position.RIGHT];
			let editorPos3 = this.visibleEditors[Position.RIGHT];
			editorContainerPos3.offDOM();
			editorContainerPos3.build(this.containers[newRightPosition]);
			editorPos3.changePosition(newRightPosition);

			// Update last active position accordingly
			if (this.lastActivePosition === Position.LEFT) {
				this.doSetActive(this.lastActiveEditor, newLeftPosition);
			} else if (this.lastActivePosition === Position.CENTER) {
				this.doSetActive(this.lastActiveEditor, newCenterPosition);
			} else if (this.lastActivePosition === Position.RIGHT) {
				this.doSetActive(this.lastActiveEditor, newRightPosition);
			}
		}

		// Change data structures
		arrays.move(this.visibleEditorContainers, from, to);
		arrays.move(this.visibleEditors, from, to);
		arrays.move(this.visibleEditorFocusTrackers, from, to);
		arrays.move(this.containerWidth, from, to);
		arrays.move(this.mapActionsToEditors, from, to);

		// Layout
		if (!this.leftSash.isHidden()) {
			this.leftSash.layout();
		}

		if (!this.rightSash.isHidden()) {
			this.rightSash.layout();
		}

		this.layoutContainers();
	}

	public arrangeGroups(arrangement: GroupArrangement): void {
		if (!this.dimension) {
			return; // too early
		}

		let availableWidth = this.dimension.width;
		let visibleEditors = this.getVisibleEditorCount();

		if (visibleEditors <= 1) {
			return; // need more editors
		}

		// Minimize Others
		if (arrangement === GroupArrangement.MINIMIZE_OTHERS) {
			POSITIONS.forEach((position) => {
				if (this.visibleEditors[position]) {
					if (position !== this.lastActivePosition) {
						this.containerWidth[position] = SideBySideEditorControl.MIN_EDITOR_WIDTH;
						availableWidth -= SideBySideEditorControl.MIN_EDITOR_WIDTH;
					}
				}
			});

			this.containerWidth[this.lastActivePosition] = availableWidth;
		}

		// Even Widths
		else if (arrangement === GroupArrangement.EVEN_WIDTH) {
			POSITIONS.forEach((position) => {
				if (this.visibleEditors[position]) {
					this.containerWidth[position] = availableWidth / visibleEditors;
				}
			});
		}

		this.layoutControl(this.dimension);
	}

	public getWidthRatios(): number[] {
		let ratio: number[] = [];

		if (this.dimension) {
			let fullWidth = this.dimension.width;

			POSITIONS.forEach((position) => {
				if (this.visibleEditors[position]) {
					ratio.push(this.containerWidth[position] / fullWidth);
				}
			});
		}

		return ratio;
	}

	public getActiveEditor(): BaseEditor {
		return this.lastActiveEditor;
	}

	public getActivePosition(): Position {
		return this.lastActivePosition;
	}

	private create(parent: Builder): void {

		// Left Container
		this.containers[Position.LEFT] = $(parent).div({ class: 'one-editor-container editor-left monaco-editor-background' });

		// Left Sash
		this.leftSash = new Sash(parent.getHTMLElement(), this, { baseSize: 5 });
		this.leftSash.addListener2('start', () => this.onLeftSashDragStart());
		this.leftSash.addListener2('change', (e: ISashEvent) => this.onLeftSashDrag(e));
		this.leftSash.addListener2('end', () => this.onLeftSashDragEnd());
		this.leftSash.addListener2('reset', () => this.onLeftSashReset());
		this.leftSash.hide();

		// Center Container
		this.containers[Position.CENTER] = $(parent).div({ class: 'one-editor-container editor-center monaco-editor-background' });

		// Right Sash
		this.rightSash = new Sash(parent.getHTMLElement(), this, { baseSize: 5 });
		this.rightSash.addListener2('start', () => this.onRightSashDragStart());
		this.rightSash.addListener2('change', (e: ISashEvent) => this.onRightSashDrag(e));
		this.rightSash.addListener2('end', () => this.onRightSashDragEnd());
		this.rightSash.addListener2('reset', () => this.onRightSashReset());
		this.rightSash.hide();

		// Right Container
		this.containers[Position.RIGHT] = $(parent).div({ class: 'one-editor-container editor-right monaco-editor-background' });

		// Title containers
		POSITIONS.forEach((position) => {
			this.titleContainer[position] = $(this.containers[position]).div({ 'class': 'title' });
			this.fillTitleArea($(this.titleContainer[position]), position);
		});

		// Progress Bars per position
		POSITIONS.forEach((position) => {
			this.progressBar[position] = new ProgressBar($(this.containers[position]));
			this.progressBar[position].getContainer().hide();
		});
	}

	private fillTitleArea(parent: Builder, position: Position): void {
		let wasDragged = false;

		// Detect double click and emit
		parent.on(DOM.EventType.DBLCLICK, (e: MouseEvent) => {
			DOM.EventHelper.stop(e);

			this._onEditorTitleDoubleclick.fire(position);
		});

		// Allow to reorder positions by dragging the title
		parent.on(DOM.EventType.MOUSE_DOWN, (e: MouseEvent) => {

			// Reset flag
			wasDragged = false;

			// Return early if there is only one editor active or the user clicked into the toolbar
			if (this.getVisibleEditorCount() <= 1 || this.targetInToolbar(<any>e.target || e.srcElement, position)) {
				return;
			}

			// Only allow for first mouse button click!
			if (e.button !== 0) {
				return;
			}

			DOM.EventHelper.stop(e);

			// Overlay the editor area with a div to be able to capture all mouse events (helps when iframes are used in any editor)
			let overlayDiv = $('div').style({
				position: 'absolute',
				top: SideBySideEditorControl.EDITOR_TITLE_HEIGHT + 'px',
				left: 0,
				width: '100%',
				height: '100%',
				zIndex: 3000000
			}).id('monaco-workbench-editor-move-overlay');
			overlayDiv.appendTo(this.parent);

			// Update flag
			this.dragging = true;

			let visibleEditorCount = this.getVisibleEditorCount();
			let mouseDownEvent = new StandardMouseEvent(e);
			let startX = mouseDownEvent.posx;
			let oldNewLeft: number = null;

			this.containers[position].style({
				zIndex: 2000000
			});

			let $window = $(window);
			$window.on(DOM.EventType.MOUSE_MOVE, (e: MouseEvent) => {
				DOM.EventHelper.stop(e, false);

				let mouseMoveEvent = new StandardMouseEvent(e);
				let diffX = mouseMoveEvent.posx - startX;
				let newLeft: number = null;

				if (Math.abs(diffX) > 5) {
					wasDragged = true;
				}

				switch (position) {

					// [ ! ]|[ ]: Moves only to the right but not outside of dimension width to the right
					case Position.LEFT: {
						newLeft = Math.max(-1 /* 1px border accomodation */, Math.min(diffX, this.dimension.width - this.containerWidth[Position.LEFT]));
						break;
					}

					case Position.CENTER: {

						// [ ]|[ ! ]: Moves only to the left but not outside of dimension width to the left
						if (visibleEditorCount === 2) {
							newLeft = Math.min(this.containerWidth[Position.LEFT], Math.max(-1 /* 1px border accomodation */, this.containerWidth[Position.LEFT] + diffX));
						}

						// [ ]|[ ! ]|[ ]: Moves to left and right but not outside of dimensions width on both sides
						else {
							newLeft = Math.min(this.dimension.width - this.containerWidth[Position.CENTER], Math.max(-1 /* 1px border accomodation */, this.containerWidth[Position.LEFT] + diffX));
						}
						break;
					}

					// [ ]|[ ]|[ ! ]: Moves to the right but not outside of dimension width on the left side
					case Position.RIGHT: {
						newLeft = Math.min(this.containerWidth[Position.LEFT] + this.containerWidth[Position.CENTER], Math.max(-1 /* 1px border accomodation */, this.containerWidth[Position.LEFT] + this.containerWidth[Position.CENTER] + diffX));
						break;
					}
				}

				// Return early if position did not change
				if (oldNewLeft === newLeft) {
					return;
				}

				oldNewLeft = newLeft;

				// Live drag Feedback
				let moveTo: Position = this.findMoveTarget(position, diffX);
				switch (position) {
					case Position.LEFT: {
						if (moveTo === Position.LEFT || moveTo === null) {
							this.containers[Position.CENTER].style({ left: this.containerWidth[Position.LEFT] + 'px', right: 'auto', borderLeftWidth: '1px' });
							this.containers[Position.RIGHT].style({ left: 'auto', right: 0 });
						} else if (moveTo === Position.CENTER) {
							this.containers[Position.CENTER].style({ left: 0, right: 'auto', borderLeftWidth: 0 });
							this.containers[Position.CENTER].addClass('draggedunder');
							this.containers[Position.RIGHT].style({ left: 'auto', right: 0 });
						} else if (moveTo === Position.RIGHT) {
							this.containers[Position.CENTER].style({ left: 0, right: 'auto' });
							this.containers[Position.RIGHT].style({ left: 'auto', right: this.containerWidth[Position.LEFT] + 'px' });
							this.containers[Position.RIGHT].addClass('draggedunder');
						}
						break;
					}

					case Position.CENTER: {
						if (moveTo === Position.LEFT) {
							this.containers[Position.LEFT].style({ left: this.containerWidth[Position.CENTER] + 'px', right: 'auto' });
							this.containers[Position.LEFT].addClass('draggedunder');
						} else if (moveTo === Position.CENTER || moveTo === null) {
							this.containers[Position.LEFT].style({ left: 0, right: 'auto' });
							this.containers[Position.RIGHT].style({ left: 'auto', right: 0 });
						} else if (moveTo === Position.RIGHT) {
							this.containers[Position.RIGHT].style({ left: 'auto', right: this.containerWidth[Position.CENTER] + 'px' });
							this.containers[Position.RIGHT].addClass('draggedunder');
							this.containers[Position.LEFT].style({ left: 0, right: 'auto' });
						}
						break;
					}

					case Position.RIGHT: {
						if (moveTo === Position.LEFT) {
							this.containers[Position.LEFT].style({ left: this.containerWidth[Position.RIGHT] + 'px', right: 'auto' });
							this.containers[Position.LEFT].addClass('draggedunder');
						} else if (moveTo === Position.CENTER) {
							this.containers[Position.LEFT].style({ left: 0, right: 'auto' });
							this.containers[Position.CENTER].style({ left: (this.containerWidth[Position.LEFT] + this.containerWidth[Position.RIGHT]) + 'px', right: 'auto' });
							this.containers[Position.CENTER].addClass('draggedunder');
						} else if (moveTo === Position.RIGHT || moveTo === null) {
							this.containers[Position.LEFT].style({ left: 0, right: 'auto' });
							this.containers[Position.CENTER].style({ left: this.containerWidth[Position.LEFT] + 'px', right: 'auto' });
						}
						break;
					}
				}

				// Move the editor to provide feedback to the user and add class
				if (newLeft !== null) {
					this.containers[position].style({ left: newLeft + 'px' });
					this.containers[position].addClass('dragged');
					this.parent.addClass('dragged');
				}
			}).once(DOM.EventType.MOUSE_UP, (e: MouseEvent) => {
				DOM.EventHelper.stop(e, false);

				// Destroy overlay
				overlayDiv.destroy();

				// Update flag
				this.dragging = false;

				// Restore styles
				this.parent.removeClass('dragged');
				this.containers[position].removeClass('dragged');
				this.containers[position].style({ zIndex: 'auto' });
				POSITIONS.forEach((p) => this.containers[p].removeClass('draggedunder'));
				this.containers[Position.LEFT].style({ left: 0, right: 'auto' });
				this.containers[Position.CENTER].style({ left: 'auto', right: 'auto', borderLeftWidth: '1px' });
				this.containers[Position.RIGHT].style({ left: 'auto', right: 0, borderLeftWidth: '1px' });

				// Find move target
				let mouseUpEvent = new StandardMouseEvent(e);
				let diffX = mouseUpEvent.posx - startX;
				let moveTo: Position = this.findMoveTarget(position, diffX);

				// Move to valid position if any
				if (moveTo !== null) {
					this.editorService.moveGroup(position, moveTo);
				}

				// Otherwise layout to restore proper positioning
				else {
					this.layoutContainers();
				}

				// If not dragging, make editor group active unless already active
				if (!wasDragged && position !== this.getActivePosition()) {
					this.editorService.focusGroup(position);
				}

				$window.off('mousemove');
			});
		});

		// Close editor on middle mouse click
		parent.on(DOM.EventType.MOUSE_UP, (e: MouseEvent) => {
			DOM.EventHelper.stop(e, false);

			// Close editor on middle mouse click
			if (e.button === 1 /* Middle Button */) {
				this.editorService.closeEditor(position, this.visibleEditors[position].input).done(null, errors.onUnexpectedError);
			}

			// Focus editor group unless click on toolbar
			else if (this.getVisibleEditorCount() === 1 && !this.targetInToolbar(<any>e.target || e.srcElement, position)) {
				this.editorService.focusGroup(position);
			}
		});

		// Left Title Label Actions
		parent.div({
			'class': 'title-label-actions'
		}, (div) => {
			const toolbar = this.doCreateToolbar(div, position);
			this.editorTitleToolbar[position] = toolbar;
			this.editorTitleToolbar[position].setActions([this.closeEditorActions[position]])();

			const group = this.editorService.getStacksModel().groupAt(position);
			this.editorTitleToolbar[position].context = { group };
		});

		// Left Title Labe
		parent.div({
			'class': 'title-label'
		}, (div) => {

			// Label
			this.titleLabel[position] = $(div).a();

			// Subtle Description
			this.titleDescription[position] = $(div).span();
		});

		// Right Actions Container
		parent.div({
			'class': 'title-actions'
		}, (div) => {
			const toolbar = this.doCreateToolbar(div, position);
			this.editorActionsToolbar[position] = toolbar;

			const group = this.editorService.getStacksModel().groupAt(position);
			this.editorActionsToolbar[position].context = { group };
		});
	}

<<<<<<< HEAD
	private targetInToolbar(target: HTMLElement, position: Position): boolean {
		return DOM.isAncestor(target, this.editorActionsToolbar[position].getContainer().getHTMLElement()) || DOM.isAncestor(target, this.editorTitleToolbar[position].getContainer().getHTMLElement());
	}
=======
			// Action Run Handling
			this.editorActionsToolbar[position].actionRunner.addListener2(BaseEventType.RUN, (e: any) => {
>>>>>>> 3b0df368

	private doCreateToolbar(container: Builder, position: Position): ToolBar {
		const toolbar = new ToolBar(container.getHTMLElement(), this.contextMenuService, {
			actionItemProvider: (action: Action) => this.actionItemProvider(action, position),
			orientation: ActionsOrientation.HORIZONTAL,
			ariaLabel: nls.localize('araLabelEditorActions', "Editor actions"),
			getKeyBinding: (action) => {
				const opts = this.keybindingService.lookupKeybindings(action.id);
				if (opts.length > 0) {
					return opts[0]; // only take the first one
				}

				return null;
			}
		});

		// Action Run Handling
		toolbar.actionRunner.addListener(BaseEventType.RUN, (e: any) => {

			// Check for Error
			if (e.error && !errors.isPromiseCanceledError(e.error)) {
				this.messageService.show(Severity.Error, e.error);
			}

			// Log in telemetry
			if (this.telemetryService) {
				this.telemetryService.publicLog('workbenchActionExecuted', { id: e.action.id, from: 'editorPart' });
			}
		});

		return toolbar;
	}

	private findMoveTarget(position: Position, diffX: number): Position {
		let visibleEditorCount = this.getVisibleEditorCount();

		switch (position) {
			case Position.LEFT: {

				// [ ! ]|[] -> []|[ ! ]
				if (visibleEditorCount === 2 && (diffX >= this.containerWidth[Position.LEFT] / 2 || diffX >= this.containerWidth[Position.CENTER] / 2)) {
					return Position.CENTER;
				}

				// [ ! ]|[]|[] -> []|[]|[ ! ]
				if (visibleEditorCount === 3 && (diffX >= this.containerWidth[Position.LEFT] / 2 + this.containerWidth[Position.CENTER] || diffX >= this.containerWidth[Position.RIGHT] / 2 + this.containerWidth[Position.CENTER])) {
					return Position.RIGHT;
				}

				// [ ! ]|[]|[] -> []|[ ! ]|[]
				if (visibleEditorCount === 3 && (diffX >= this.containerWidth[Position.LEFT] / 2 || diffX >= this.containerWidth[Position.CENTER] / 2)) {
					return Position.CENTER;
				}
				break;
			}

			case Position.CENTER: {
				if (visibleEditorCount === 2 && diffX > 0) {
					return null; // Return early since CENTER cannot be moved to the RIGHT unless there is a RIGHT position
				}

				// []|[ ! ] -> [ ! ]|[]
				if (visibleEditorCount === 2 && (Math.abs(diffX) >= this.containerWidth[Position.CENTER] / 2 || Math.abs(diffX) >= this.containerWidth[Position.LEFT] / 2)) {
					return Position.LEFT;
				}

				// []|[ ! ]|[] -> [ ! ]|[]|[]
				if (visibleEditorCount === 3 && ((diffX < 0 && Math.abs(diffX) >= this.containerWidth[Position.CENTER] / 2) || (diffX < 0 && Math.abs(diffX) >= this.containerWidth[Position.LEFT] / 2))) {
					return Position.LEFT;
				}

				// []|[ ! ]|[] -> []|[]|[ ! ]
				if (visibleEditorCount === 3 && ((diffX > 0 && Math.abs(diffX) >= this.containerWidth[Position.CENTER] / 2) || (diffX > 0 && Math.abs(diffX) >= this.containerWidth[Position.RIGHT] / 2))) {
					return Position.RIGHT;
				}
				break;
			}

			case Position.RIGHT: {
				if (diffX > 0) {
					return null; // Return early since RIGHT cannot be moved more to the RIGHT
				}

				// []|[]|[ ! ] -> [ ! ]|[]|[]
				if (Math.abs(diffX) >= this.containerWidth[Position.RIGHT] / 2 + this.containerWidth[Position.CENTER] || Math.abs(diffX) >= this.containerWidth[Position.LEFT] / 2 + this.containerWidth[Position.CENTER]) {
					return Position.LEFT;
				}

				// []|[]|[ ! ] -> []|[ ! ]|[]
				if (Math.abs(diffX) >= this.containerWidth[Position.RIGHT] / 2 || Math.abs(diffX) >= this.containerWidth[Position.CENTER] / 2) {
					return Position.CENTER;
				}
				break;
			}
		}

		return null;
	}

	private actionItemProvider(action: Action, position: Position): IActionItem {
		let actionItem: IActionItem;

		// Check Active Editor
		let editor = this.visibleEditors[position];
		if (editor) {
			actionItem = editor.getActionItem(action);
		}

		// Check Registry
		if (!actionItem) {
			let actionBarRegistry = <IActionBarRegistry>Registry.as(Extensions.Actionbar);
			actionItem = actionBarRegistry.getActionItemForContext(Scope.EDITOR, { input: editor && editor.input, editor: editor, position: position }, action);
		}

		return actionItem;
	}

	public updateTitleArea(state: ITitleAreaState): void;
	public updateTitleArea(input: EditorInput): void;
	public updateTitleArea(arg1: any): void {

		// Update all title areas that relate to given input if provided
		if (arg1 instanceof EditorInput) {
			const input: EditorInput = arg1;

			// Update the input title actions in each position according to the new status
			POSITIONS.forEach((position) => {
				if (this.visibleEditors[position] && isInputRelated(this.visibleEditors[position].input, input)) {
					this.closeEditorActions[position].class = input.isDirty() ? 'close-editor-dirty-action' : 'close-editor-action';
				}
			});
		}

		// Otherwise update specific title position
		else {
			const state: ITitleAreaState = arg1;

			let editor = this.visibleEditors[state.position];
			let input = editor ? editor.input : null;

			if (input && editor) {
				const isPinned = !input.matches(state.preview);
				if (isPinned) {
					this.titleContainer[state.position].addClass('pinned');
				} else {
					this.titleContainer[state.position].removeClass('pinned');
				}
			}
		}
	}

	public recreateTitleArea(states: ITitleAreaState[]): void {
		const activePosition = this.lastActivePosition;

		states.forEach(state => {
			const group = this.editorService.getStacksModel().groupAt(state.position);
			this.editorTitleToolbar[state.position].context = { group };
			this.editorActionsToolbar[state.position].context = { group };

			let editor = this.visibleEditors[state.position];
			let input = editor ? editor.input : null;

			if (input && editor) {
				this.doUpdateEditorTitleArea(editor, input, state.position, !input.matches(state.preview), activePosition === state.position, state.editorCount > 1);
			}
		});
	}

	private doUpdateEditorTitleArea(editor: BaseEditor, input: EditorInput, position: Position, isPinned: boolean, isActive: boolean, isOverflowing: boolean): void {
		let primaryActions: IAction[] = [];
		let secondaryActions: IAction[] = [];

		// Handle toolbar only if side is active
		if (isActive) {

			// Handle Editor Actions
			let editorActions = this.mapActionsToEditors[position][editor.getId()];
			if (!editorActions) {
				editorActions = this.getEditorActionsForContext(editor, editor, position);
				this.mapActionsToEditors[position][editor.getId()] = editorActions;
			}

			primaryActions.push(...editorActions.primary);
			secondaryActions.push(...editorActions.secondary);

			// Handle Editor Input Actions
			let editorInputActions = this.getEditorActionsForContext({ input: input, editor: editor, position: position }, editor, position);

			primaryActions.push(...editorInputActions.primary);
			secondaryActions.push(...editorInputActions.secondary);
		}

		// Apply to title in side by side control
		this.setTitle(position, input, prepareActions(primaryActions), prepareActions(secondaryActions), isPinned, isActive, isOverflowing);
	}

	private getEditorActionsForContext(context: BaseEditor, editor: BaseEditor, position: Position): IEditorActions;
	private getEditorActionsForContext(context: IEditorInputActionContext, editor: BaseEditor, position: Position): IEditorActions;
	private getEditorActionsForContext(context: any, editor: BaseEditor, position: Position): IEditorActions {
		let primaryActions: IAction[] = [];
		let secondaryActions: IAction[] = [];

		// From Editor
		if (context instanceof BaseEditor) {
			primaryActions.push(...(<BaseEditor>context).getActions());
			secondaryActions.push(...(<BaseEditor>context).getSecondaryActions());
		}

		// From Contributions
		let actionBarRegistry = <IActionBarRegistry>Registry.as(Extensions.Actionbar);
		primaryActions.push(...actionBarRegistry.getActionBarActionsForContext(Scope.EDITOR, context));
		secondaryActions.push(...actionBarRegistry.getSecondaryActionBarActionsForContext(Scope.EDITOR, context));

		return {
			primary: primaryActions,
			secondary: secondaryActions
		};
	}

	private setTitle(position: Position, input: EditorInput, primaryActions: IAction[], secondaryActions: IAction[], isPinned: boolean, isActive: boolean, isOverflowing: boolean): void {

		// Editor Title (Status + Label + Description)
		this.setTitleLabel(position, input, isPinned, isActive);

		// Support split editor action if visible editor count is < 3 and editor supports it
		if (isActive && this.getVisibleEditorCount() < 3 && this.lastActiveEditor.supportsSplitEditor()) {
			primaryActions.unshift(this.splitEditorAction);
		}

		const showEditorAction = this.showEditorsOfGroup[position];
		if (isOverflowing) {
			showEditorAction.class = 'show-group-editors-overflowing-action';
		} else {
			showEditorAction.class = 'show-group-editors-action';
		}
		primaryActions.unshift(this.showEditorsOfGroup[position]);

		// Secondary Actions
		if (secondaryActions.length) {
			secondaryActions.push(new Separator());
		}

		secondaryActions.push(...this.getSecondaryActions(position));

		// Set Primary/Secondary Actions
		this.editorActionsToolbar[position].setActions(primaryActions, secondaryActions)();

		// Update title actions accordingly
		this.closeEditorActions[position].class = input.isDirty() ? 'close-editor-dirty-action' : 'close-editor-action';
	}

	public setTitleLabel(position: Position, input: EditorInput, isPinned: boolean, isActive: boolean): void {

		// Pinned state
		if (isPinned) {
			this.titleContainer[position].addClass('pinned');
		} else {
			this.titleContainer[position].removeClass('pinned');
		}

		// Activity state
		if (isActive) {
			this.containers[position].removeClass('inactive');
			this.containers[position].addClass('active');
		} else {
			this.containers[position].addClass('inactive');
			this.containers[position].removeClass('active');
		}

		// Editor Title (Status + Label + Description)
		let name = input.getName() || '';
		let description = isActive ? (input.getDescription() || '') : '';
		let verboseDescription = isActive ? (input.getDescription(true) || '') : '';
		if (description === verboseDescription) {
			verboseDescription = ''; // dont repeat what is already shown
		}

		this.titleLabel[position].safeInnerHtml(name);
		this.titleLabel[position].title(verboseDescription);

		this.titleDescription[position].safeInnerHtml(description);
		this.titleDescription[position].title(verboseDescription);
	}

	private getSecondaryActions(position: Position): Action[] {

		// Make sure enablement is good
		this.updateActionsEnablement();

		// Return actions
		return [
			this.moveGroupLeftActions[position],
			this.moveGroupRightActions[position],
			new Separator(),
			this.closeEditorsInGroupActions[position],
			this.closeEditorsInOtherGroupsActions[position],
			new Separator(),
			this.closeAllEditorsAction
		];
	}

	private updateActionsEnablement(): void {

		// Move Group Right
		this.moveGroupRightActions[Position.LEFT].enabled = this.getVisibleEditorCount() > 1;
		this.moveGroupRightActions[Position.CENTER].enabled = this.getVisibleEditorCount() > 2;

		// Close Editors in Other Groups
		POSITIONS.map((position) => this.closeEditorsInOtherGroupsActions[position].enabled = this.getVisibleEditorCount() > 1);
	}

	public clearTitleArea(position: Position): void {

		// Editor Title
		this.titleLabel[position].safeInnerHtml('');
		this.titleDescription[position].safeInnerHtml('');

		// Toolbar
		this.editorActionsToolbar[position].setActions([], [])();
	}

	private centerSash(a: Position, b: Position): void {
		let sumWidth = this.containerWidth[a] + this.containerWidth[b];
		let meanWidth = sumWidth / 2;
		this.containerWidth[a] = meanWidth;
		this.containerWidth[b] = sumWidth - meanWidth;
		this.layoutContainers();
	}

	private onLeftSashDragStart(): void {
		this.startLeftContainerWidth = this.containerWidth[Position.LEFT];
	}

	private onLeftSashDrag(e: ISashEvent): void {
		let oldLeftContainerWidth = this.containerWidth[Position.LEFT];
		let newLeftContainerWidth = this.startLeftContainerWidth + e.currentX - e.startX;

		// Side-by-Side
		if (this.rightSash.isHidden()) {

			// []|[      ] : left side can not get smaller than MIN_EDITOR_WIDTH
			if (newLeftContainerWidth < SideBySideEditorControl.MIN_EDITOR_WIDTH) {
				newLeftContainerWidth = SideBySideEditorControl.MIN_EDITOR_WIDTH;
			}

			// [      ]|[] : right side can not get smaller than MIN_EDITOR_WIDTH
			else if (this.dimension.width - newLeftContainerWidth < SideBySideEditorControl.MIN_EDITOR_WIDTH) {
				newLeftContainerWidth = this.dimension.width - SideBySideEditorControl.MIN_EDITOR_WIDTH;
			}

			// [ <-]|[      ] : left side can snap into minimized
			else if (newLeftContainerWidth - SideBySideEditorControl.SNAP_TO_MINIMIZED_THRESHOLD <= SideBySideEditorControl.MIN_EDITOR_WIDTH) {
				newLeftContainerWidth = SideBySideEditorControl.MIN_EDITOR_WIDTH;
			}

			// [      ]|[-> ] : right side can snap into minimized
			else if (this.dimension.width - newLeftContainerWidth - SideBySideEditorControl.SNAP_TO_MINIMIZED_THRESHOLD <= SideBySideEditorControl.MIN_EDITOR_WIDTH) {
				newLeftContainerWidth = this.dimension.width - SideBySideEditorControl.MIN_EDITOR_WIDTH;
			}

			this.containerWidth[Position.LEFT] = newLeftContainerWidth;
			this.containerWidth[Position.CENTER] = this.dimension.width - newLeftContainerWidth;
		}

		// Side-by-Side-by-Side
		else {

			// [!]|[      ]|[  ] : left side can not get smaller than MIN_EDITOR_WIDTH
			if (newLeftContainerWidth < SideBySideEditorControl.MIN_EDITOR_WIDTH) {
				newLeftContainerWidth = SideBySideEditorControl.MIN_EDITOR_WIDTH;
			}

			// [      ]|[!]|[  ] : center side can not get smaller than MIN_EDITOR_WIDTH
			else if (this.dimension.width - newLeftContainerWidth - this.containerWidth[Position.RIGHT] < SideBySideEditorControl.MIN_EDITOR_WIDTH) {

				// [      ]|[ ]|[!] : right side can not get smaller than MIN_EDITOR_WIDTH
				if (this.dimension.width - newLeftContainerWidth - this.containerWidth[Position.CENTER] < SideBySideEditorControl.MIN_EDITOR_WIDTH) {
					newLeftContainerWidth = this.dimension.width - (2 * SideBySideEditorControl.MIN_EDITOR_WIDTH);
					this.containerWidth[Position.CENTER] = this.containerWidth[Position.RIGHT] = SideBySideEditorControl.MIN_EDITOR_WIDTH;
				}

				// [      ]|[ ]|[-> ] : right side can snap into minimized
				else if (this.dimension.width - newLeftContainerWidth - this.containerWidth[Position.CENTER] - SideBySideEditorControl.SNAP_TO_MINIMIZED_THRESHOLD <= SideBySideEditorControl.MIN_EDITOR_WIDTH) {
					this.containerWidth[Position.RIGHT] = SideBySideEditorControl.MIN_EDITOR_WIDTH;
				}

				// [      ]|[ ]|[ ] : right side shrinks
				else {
					this.containerWidth[Position.RIGHT] = this.containerWidth[Position.RIGHT] - (newLeftContainerWidth - oldLeftContainerWidth);
				}

				this.rightSash.layout();
			}

			// [ <-]|[      ]|[  ] : left side can snap into minimized
			else if (newLeftContainerWidth - SideBySideEditorControl.SNAP_TO_MINIMIZED_THRESHOLD <= SideBySideEditorControl.MIN_EDITOR_WIDTH) {
				newLeftContainerWidth = SideBySideEditorControl.MIN_EDITOR_WIDTH;
			}

			// [      ]|[-> ]|[  ] : center side can snap into minimized
			else if (this.dimension.width - this.containerWidth[Position.RIGHT] - newLeftContainerWidth - SideBySideEditorControl.SNAP_TO_MINIMIZED_THRESHOLD <= SideBySideEditorControl.MIN_EDITOR_WIDTH) {
				newLeftContainerWidth = this.dimension.width - this.containerWidth[Position.RIGHT] - SideBySideEditorControl.MIN_EDITOR_WIDTH;
			}

			this.containerWidth[Position.LEFT] = newLeftContainerWidth;
			this.containerWidth[Position.CENTER] = this.dimension.width - this.containerWidth[Position.LEFT] - this.containerWidth[Position.RIGHT];
		}

		// Pass on to containers
		this.layoutContainers();
	}

	private onLeftSashDragEnd(): void {
		this.leftSash.layout();
		this.rightSash.layout(); // Moving left sash might have also moved right sash, so layout() both
		this.focusNextNonMinimized();
	}

	private onLeftSashReset(): void {
		this.centerSash(Position.LEFT, Position.CENTER);
		this.leftSash.layout();
	}

	private onRightSashDragStart(): void {
		this.startRightContainerWidth = this.containerWidth[Position.RIGHT];
	}

	private onRightSashDrag(e: ISashEvent): void {
		let oldRightContainerWidth = this.containerWidth[Position.RIGHT];
		let newRightContainerWidth = this.startRightContainerWidth - e.currentX + e.startX;

		// [  ]|[      ]|[!] : right side can not get smaller than MIN_EDITOR_WIDTH
		if (newRightContainerWidth < SideBySideEditorControl.MIN_EDITOR_WIDTH) {
			newRightContainerWidth = SideBySideEditorControl.MIN_EDITOR_WIDTH;
		}

		// [      ]|[!]|[  ] : center side can not get smaller than MIN_EDITOR_WIDTH
		else if (this.dimension.width - newRightContainerWidth - this.containerWidth[Position.LEFT] < SideBySideEditorControl.MIN_EDITOR_WIDTH) {

			// [!]|[ ]|[    ] : left side can not get smaller than MIN_EDITOR_WIDTH
			if (this.dimension.width - newRightContainerWidth - this.containerWidth[Position.CENTER] < SideBySideEditorControl.MIN_EDITOR_WIDTH) {
				newRightContainerWidth = this.dimension.width - (2 * SideBySideEditorControl.MIN_EDITOR_WIDTH);
				this.containerWidth[Position.LEFT] = this.containerWidth[Position.CENTER] = SideBySideEditorControl.MIN_EDITOR_WIDTH;
			}

			// [ <-]|[ ]|[    ] : left side can snap into minimized
			else if (this.dimension.width - newRightContainerWidth - this.containerWidth[Position.CENTER] - SideBySideEditorControl.SNAP_TO_MINIMIZED_THRESHOLD <= SideBySideEditorControl.MIN_EDITOR_WIDTH) {
				this.containerWidth[Position.LEFT] = SideBySideEditorControl.MIN_EDITOR_WIDTH;
			}

			// [  ]|[ ]|[   ] : left side shrinks
			else {
				this.containerWidth[Position.LEFT] = this.containerWidth[Position.LEFT] - (newRightContainerWidth - oldRightContainerWidth);
			}

			this.leftSash.layout();
		}

		// [ ]|[      ]|[-> ] : right side can snap into minimized
		else if (newRightContainerWidth - SideBySideEditorControl.SNAP_TO_MINIMIZED_THRESHOLD <= SideBySideEditorControl.MIN_EDITOR_WIDTH) {
			newRightContainerWidth = SideBySideEditorControl.MIN_EDITOR_WIDTH;
		}

		// [ ]|[ <-]|[      ] : center side can snap into minimized
		else if (this.dimension.width - this.containerWidth[Position.LEFT] - newRightContainerWidth - SideBySideEditorControl.SNAP_TO_MINIMIZED_THRESHOLD <= SideBySideEditorControl.MIN_EDITOR_WIDTH) {
			newRightContainerWidth = this.dimension.width - this.containerWidth[Position.LEFT] - SideBySideEditorControl.MIN_EDITOR_WIDTH;
		}

		this.containerWidth[Position.RIGHT] = newRightContainerWidth;
		this.containerWidth[Position.CENTER] = this.dimension.width - this.containerWidth[Position.LEFT] - this.containerWidth[Position.RIGHT];

		this.layoutContainers();
	}

	private onRightSashDragEnd(): void {
		this.leftSash.layout(); // Moving right sash might have also moved left sash, so layout() both
		this.rightSash.layout();
		this.focusNextNonMinimized();
	}

	private onRightSashReset(): void {
		this.centerSash(Position.CENTER, Position.RIGHT);
		this.rightSash.layout();
	}

	public getVerticalSashTop(sash: Sash): number {
		return 0;
	}

	public getVerticalSashLeft(sash: Sash): number {
		return sash === this.leftSash ? this.containerWidth[Position.LEFT] : this.containerWidth[Position.CENTER] + this.containerWidth[Position.LEFT];
	}

	public getVerticalSashHeight(sash: Sash): number {
		return this.dimension.height;
	}

	public isDragging(): boolean {
		return this.dragging;
	}

	public layout(dimension: Dimension): void;
	public layout(position: Position): void;
	public layout(arg: any): void {
		if (arg instanceof Dimension) {
			this.layoutControl(<Dimension>arg);
		} else {
			this.layoutEditor(<Position>arg);
		}
	}

	private layoutControl(dimension: Dimension): void {
		let oldDimension = this.dimension;
		this.dimension = dimension;

		// Use the current dimension in case an editor was opened before we had any dimension
		if (!oldDimension || !oldDimension.width || !oldDimension.height) {
			oldDimension = dimension;
		}

		// Apply to visible editors
		let totalWidth = 0;

		// Set preferred dimensions based on ratio to previous dimenions
		POSITIONS.forEach((position) => {
			if (this.visibleEditors[position]) {

				// Keep minimized editors in tact by not letting them grow if we have width to give
				if (this.containerWidth[position] !== SideBySideEditorControl.MIN_EDITOR_WIDTH) {
					let sashWidthRatio: number;

					// We have some stored initial ratios when the editor was restored on startup
					// Use those ratios over anything else but only once.
					if (this.containerInitialRatios && types.isNumber(this.containerInitialRatios[position])) {
						sashWidthRatio = this.containerInitialRatios[position];
						delete this.containerInitialRatios[position]; // dont use again
					} else {
						sashWidthRatio = this.containerWidth[position] / oldDimension.width;
					}

					this.containerWidth[position] = Math.max(Math.round(this.dimension.width * sashWidthRatio), SideBySideEditorControl.MIN_EDITOR_WIDTH);
				}

				totalWidth += this.containerWidth[position];
			}
		});

		// Compensate for overflow either through rounding error or min editor width
		if (totalWidth > 0) {
			let overflow = totalWidth - this.dimension.width;

			// We have width to give
			if (overflow < 0) {

				// Find the first position from left to right that is not minimized
				// to give width. This ensures that minimized editors are left like
				// that if the user chose this layout.
				let positionToGive: Position = null;
				POSITIONS.forEach(position => {
					if (this.visibleEditors[position] && positionToGive === null && this.containerWidth[position] !== SideBySideEditorControl.MIN_EDITOR_WIDTH) {
						positionToGive = position;
					}
				});

				if (positionToGive === null) {
					positionToGive = Position.LEFT; // maybe all are minimized, so give LEFT the extra width
				}

				this.containerWidth[positionToGive] -= overflow;
			}

			// We have width to take
			else if (overflow > 0) {
				POSITIONS.forEach((position) => {
					let maxCompensation = this.containerWidth[position] - SideBySideEditorControl.MIN_EDITOR_WIDTH;
					if (maxCompensation >= overflow) {
						this.containerWidth[position] -= overflow;
						overflow = 0;
					} else if (maxCompensation > 0) {
						let compensation = overflow - maxCompensation;
						this.containerWidth[position] -= compensation;
						overflow -= compensation;
					}
				});
			}
		}

		// Sash positioning
		this.leftSash.layout();
		this.rightSash.layout();

		// Pass on to Editor Containers
		this.layoutContainers();
	}

	private layoutContainers(): void {

		// Layout containers
		POSITIONS.forEach((position) => {
			this.containers[position].size(this.containerWidth[position], this.dimension.height);
		});

		// Position center depending on visibility of right hand editor
		if (this.visibleEditors[Position.RIGHT]) {
			this.containers[Position.CENTER].position(null, this.containerWidth[Position.RIGHT]);
		} else {
			this.containers[Position.CENTER].position(null, this.dimension.width - this.containerWidth[Position.LEFT] - this.containerWidth[Position.CENTER]);
		}

		// Visibility
		POSITIONS.forEach((position) => {
			if (this.visibleEditors[position] && this.containers[position].isHidden()) {
				this.containers[position].show();
			} else if (!this.visibleEditors[position] && !this.containers[position].isHidden()) {
				this.containers[position].hide();
			}
		});

		// Layout active editors
		POSITIONS.forEach((position) => {
			this.layoutEditor(position);
		});
	}

	private layoutEditor(position: Position): void {
		let editorWidth = this.containerWidth[position];
		if (editorWidth && this.visibleEditors[position]) {
			this.visibleEditors[position].layout(new Dimension(editorWidth, this.dimension.height - SideBySideEditorControl.EDITOR_TITLE_HEIGHT));
		}
	}

	public getProgressBar(position: Position): ProgressBar {
		return this.progressBar[position];
	}

	public updateProgress(position: Position, state: ProgressState): void {
		switch (state) {
			case ProgressState.INFINITE:
				this.progressBar[position].infinite().getContainer().show();
				break;
			case ProgressState.DONE:
				this.progressBar[position].done().getContainer().hide();
				break;
			case ProgressState.STOP:
				this.progressBar[position].stop().getContainer().hide();
				break;
		}
	}

	public dispose(): void {

		// Positions
		POSITIONS.forEach((position) => {
			this.clearPosition(position);
		});

		// Toolbars
		this.editorTitleToolbar.forEach((toolbar) => {
			toolbar.dispose();
		});
		this.editorActionsToolbar.forEach((toolbar) => {
			toolbar.dispose();
		});

		// Progress bars
		this.progressBar.forEach((bar) => {
			bar.dispose();
		});

		// Actions
		[this.splitEditorAction, this.closeAllEditorsAction, ...this.closeEditorActions, ...this.moveGroupLeftActions, ...this.moveGroupRightActions, ...this.closeEditorsInGroupActions, ...this.closeEditorsInOtherGroupsActions].forEach((action) => {
			action.dispose();
		});

		// Sash
		this.leftSash.dispose();
		this.rightSash.dispose();

		// Destroy Container
		this.containers.forEach((container) => {
			container.destroy();
		});

<<<<<<< HEAD
=======
		if (this.editorInputStateChangeListener) {
			this.editorInputStateChangeListener.dispose();
		}

>>>>>>> 3b0df368
		this.lastActiveEditor = null;
		this.lastActivePosition = null;
		this.visibleEditors = null;
		this.visibleEditorContainers = null;

		this._onGroupFocusChanged.dispose();
		this._onEditorTitleDoubleclick.dispose();
	}
}<|MERGE_RESOLUTION|>--- conflicted
+++ resolved
@@ -31,13 +31,10 @@
 import {IEventService} from 'vs/platform/event/common/event';
 import {IMessageService, Severity} from 'vs/platform/message/common/message';
 import {ITelemetryService} from 'vs/platform/telemetry/common/telemetry';
-<<<<<<< HEAD
 import {IInstantiationService} from 'vs/platform/instantiation/common/instantiation';
 import {IKeybindingService} from 'vs/platform/keybinding/common/keybindingService';
 import {ShowEditorsInGroupAction, CloseEditorsInGroupAction, CloseEditorsInOtherGroupsAction, CloseAllEditorsAction, MoveGroupLeftAction, MoveGroupRightAction, SplitEditorAction, CloseEditorAction} from 'vs/workbench/browser/parts/editor/editorActions';
-=======
-import {IDisposable} from 'vs/base/common/lifecycle';
->>>>>>> 3b0df368
+import {IDisposable, dispose} from 'vs/base/common/lifecycle';
 
 export enum Rochade {
 	NONE,
@@ -147,13 +144,11 @@
 	private lastActivePosition: Position;
 
 	private visibleEditorFocusTrackers: DOM.IFocusTracker[];
-<<<<<<< HEAD
 
 	private _onGroupFocusChanged: Emitter<void>;
 	private _onEditorTitleDoubleclick: Emitter<Position>;
-=======
-	private editorInputStateChangeListener: IDisposable;
->>>>>>> 3b0df368
+
+	private toDispose: IDisposable[];
 
 	constructor(
 		parent: Builder,
@@ -187,6 +182,8 @@
 		this._onGroupFocusChanged = new Emitter<void>();
 		this._onEditorTitleDoubleclick = new Emitter<Position>();
 
+		this.toDispose = [];
+
 		this.initActions();
 		this.initStyles();
 		this.create(this.parent);
@@ -194,7 +191,6 @@
 
 	private initActions(): void {
 
-<<<<<<< HEAD
 		// Close
 		this.closeEditorActions = POSITIONS.map((position) => this.instantiationService.createInstance(CloseEditorAction, CloseEditorAction.ID, CloseEditorAction.LABEL));
 
@@ -218,12 +214,6 @@
 
 		// Close All Editors
 		this.closeAllEditorsAction = this.instantiationService.createInstance(CloseAllEditorsAction, CloseAllEditorsAction.ID, CloseAllEditorsAction.LABEL);
-=======
-		// Update editor input state indicators on state changes
-		this.editorInputStateChangeListener = this.eventService.addListener2(WorkbenchEventType.EDITOR_INPUT_STATE_CHANGED, (event: EditorInputEvent) => {
-			this.updateEditorInputStateIndicator(event);
-		});
->>>>>>> 3b0df368
 	}
 
 	private initStyles(): void {
@@ -785,10 +775,10 @@
 
 		// Left Sash
 		this.leftSash = new Sash(parent.getHTMLElement(), this, { baseSize: 5 });
-		this.leftSash.addListener2('start', () => this.onLeftSashDragStart());
-		this.leftSash.addListener2('change', (e: ISashEvent) => this.onLeftSashDrag(e));
-		this.leftSash.addListener2('end', () => this.onLeftSashDragEnd());
-		this.leftSash.addListener2('reset', () => this.onLeftSashReset());
+		this.toDispose.push(this.leftSash.addListener2('start', () => this.onLeftSashDragStart()));
+		this.toDispose.push(this.leftSash.addListener2('change', (e: ISashEvent) => this.onLeftSashDrag(e)));
+		this.toDispose.push(this.leftSash.addListener2('end', () => this.onLeftSashDragEnd()));
+		this.toDispose.push(this.leftSash.addListener2('reset', () => this.onLeftSashReset()));
 		this.leftSash.hide();
 
 		// Center Container
@@ -796,10 +786,10 @@
 
 		// Right Sash
 		this.rightSash = new Sash(parent.getHTMLElement(), this, { baseSize: 5 });
-		this.rightSash.addListener2('start', () => this.onRightSashDragStart());
-		this.rightSash.addListener2('change', (e: ISashEvent) => this.onRightSashDrag(e));
-		this.rightSash.addListener2('end', () => this.onRightSashDragEnd());
-		this.rightSash.addListener2('reset', () => this.onRightSashReset());
+		this.toDispose.push(this.rightSash.addListener2('start', () => this.onRightSashDragStart()));
+		this.toDispose.push(this.rightSash.addListener2('change', (e: ISashEvent) => this.onRightSashDrag(e)));
+		this.toDispose.push(this.rightSash.addListener2('end', () => this.onRightSashDragEnd()));
+		this.toDispose.push(this.rightSash.addListener2('reset', () => this.onRightSashReset()));
 		this.rightSash.hide();
 
 		// Right Container
@@ -1066,14 +1056,9 @@
 		});
 	}
 
-<<<<<<< HEAD
 	private targetInToolbar(target: HTMLElement, position: Position): boolean {
 		return DOM.isAncestor(target, this.editorActionsToolbar[position].getContainer().getHTMLElement()) || DOM.isAncestor(target, this.editorTitleToolbar[position].getContainer().getHTMLElement());
 	}
-=======
-			// Action Run Handling
-			this.editorActionsToolbar[position].actionRunner.addListener2(BaseEventType.RUN, (e: any) => {
->>>>>>> 3b0df368
 
 	private doCreateToolbar(container: Builder, position: Position): ToolBar {
 		const toolbar = new ToolBar(container.getHTMLElement(), this.contextMenuService, {
@@ -1091,7 +1076,7 @@
 		});
 
 		// Action Run Handling
-		toolbar.actionRunner.addListener(BaseEventType.RUN, (e: any) => {
+		this.toDispose.push(toolbar.actionRunner.addListener2(BaseEventType.RUN, (e: any) => {
 
 			// Check for Error
 			if (e.error && !errors.isPromiseCanceledError(e.error)) {
@@ -1102,7 +1087,7 @@
 			if (this.telemetryService) {
 				this.telemetryService.publicLog('workbenchActionExecuted', { id: e.action.id, from: 'editorPart' });
 			}
-		});
+		}));
 
 		return toolbar;
 	}
@@ -1724,6 +1709,7 @@
 	}
 
 	public dispose(): void {
+		dispose(this.toDispose);
 
 		// Positions
 		POSITIONS.forEach((position) => {
@@ -1757,13 +1743,6 @@
 			container.destroy();
 		});
 
-<<<<<<< HEAD
-=======
-		if (this.editorInputStateChangeListener) {
-			this.editorInputStateChangeListener.dispose();
-		}
-
->>>>>>> 3b0df368
 		this.lastActiveEditor = null;
 		this.lastActivePosition = null;
 		this.visibleEditors = null;
